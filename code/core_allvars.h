--- conflicted
+++ resolved
@@ -7,10 +7,7 @@
 
 #ifdef HDF5
 #include <hdf5.h>
-<<<<<<< HEAD
 #define MODELNAME        "SAGE"
-=======
->>>>>>> 2c803a10
 #endif
 
 #define ABORT(sigterm)                                                  \
@@ -44,13 +41,9 @@
 #define  SEC_PER_MEGAYEAR   3.155e13
 #define  SEC_PER_YEAR       3.155e7
 
-<<<<<<< HEAD
-/* This structure contains the properties that are output */
-=======
 #define  MAX_STRING_LEN     1024
 
 // This structure contains the properties that are output
->>>>>>> 2c803a10
 struct GALAXY_OUTPUT  
 {
   int   SnapNum;
@@ -213,22 +206,12 @@
 
 extern int    LastSnapShotNr;
 
-<<<<<<< HEAD
-extern char   OutputDir[512];
-extern char   FileNameGalaxies[512];
-extern char   TreeName[512];
-extern char   TreeType[512];
-extern char   TreeExtension[512]; /* If the trees are in HDF5, they will have a .hdf5 extension. */
-extern char   SimulationDir[512];
-extern char   FileWithSnapList[512];
-=======
 extern char   OutputDir[MAX_STRING_LEN];
 extern char   FileNameGalaxies[MAX_STRING_LEN];
 extern char   TreeName[MAX_STRING_LEN];
 extern char   TreeExtension[MAX_STRING_LEN]; // If the trees are in HDF5, they will have a .hdf5 extension. Otherwise they have no extension.
 extern char   SimulationDir[MAX_STRING_LEN];
 extern char   FileWithSnapList[MAX_STRING_LEN];
->>>>>>> 2c803a10
 
 extern int    TotHalos;
 extern int    TotGalaxies[ABSOLUTEMAXSNAPS];
@@ -309,7 +292,6 @@
 extern int TreeID;
 extern int FileNum;
 
-<<<<<<< HEAD
 #ifdef HDF5
 extern char          *core_output_file;
 extern size_t         HDF5_dst_size;
@@ -324,13 +306,13 @@
 #define DOUBLE 1
 #define STRING 2
 #define INT 3
-=======
+
 enum Valid_TreeTypes
 {
   genesis_lhalo_hdf5 = 0,
   lhalo_binary = 1
 };
 enum Valid_TreeTypes TreeType;
->>>>>>> 2c803a10
+
 
 #endif  /* #ifndef ALLVARS_H */