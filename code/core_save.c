#include <stdio.h>
#include <stdlib.h>
#include <string.h>
#include <math.h>
#include <time.h>
#include <assert.h>

#include "core_allvars.h"
#include "core_proto.h"


/* Keep a static file handle to remove the need to
   do constant seeking. */
FILE* save_fd[NOUT] = { 0 };

/* Need access to the mergers file. */
extern FILE* mergers_fd;


void save_galaxies(int filenr, int tree)
{
#ifndef MINIMIZE_IO
  char buf[1000];
#endif
  /* FILE *fd; */
  int i, n;
  struct GALAXY_OUTPUT galaxy_output;
  int OutputGalCount[MAXSNAPS], OutputGalOrder[NumGals];

  // reset the output galaxy count and order
  for(i = 0; i < MAXSNAPS; i++)
    OutputGalCount[i] = 0;
  for(i = 0; i < NumGals; i++)
      OutputGalOrder[i] = -1;

  // first update mergeIntoID to point to the correct galaxy in the output
  for(n = 0; n < NOUT; n++)
  {
    for(i = 0; i < NumGals; i++)
    {
      if(HaloGal[i].SnapNum == ListOutputSnaps[n])
      {
        OutputGalOrder[i] = OutputGalCount[n];
        OutputGalCount[n]++;
      }
    }
  }
    
  for(i = 0; i < NumGals; i++)
    if(HaloGal[i].mergeIntoID > -1)
      HaloGal[i].mergeIntoID = OutputGalOrder[HaloGal[i].mergeIntoID];    
  
  // now prepare and write galaxies
  for(n = 0; n < NOUT; n++)
  {
#ifdef MINIMIZE_IO
    fd = (FILE *) (size_t)(10 + n);
    offset_galsnapdata[n] = 0;
#else

    /* Only open the file if it is not already open. */
    if( !save_fd[n] )
    {
      sprintf(buf, "%s/%s_z%1.3f_%d", OutputDir, FileNameGalaxies, ZZ[ListOutputSnaps[n]], filenr);

      if(!(save_fd[n] = fopen(buf, "r+")))
      {
	printf("can't open file `%s'\n", buf);
	ABORT(1);
      }

      /* Write out placeholders for the header data. */
      {
	size_t size = (Ntrees + 2)*sizeof(int);
	int* tmp_buf = (int*)malloc( size );
	memset( tmp_buf, 0, size );
	fwrite( tmp_buf, sizeof(int), Ntrees + 2, save_fd[n] );
	free( tmp_buf );
      }
    }

#endif

    /* No longer need to seek. */
    /* myfseek(fd, (2 + Ntrees) * sizeof(int), SEEK_CUR); */
    /* myfseek(fd, TotGalaxies[n] * sizeof(struct GALAXY_OUTPUT), SEEK_CUR); */

    for(i = 0; i < NumGals; i++)
    {
      if(HaloGal[i].SnapNum == ListOutputSnaps[n])
      {
        prepare_galaxy_for_output(filenr, tree, &HaloGal[i], &galaxy_output);
        myfwrite(&galaxy_output, sizeof(struct GALAXY_OUTPUT), 1, save_fd[n]);

        TotGalaxies[n]++;
        TreeNgals[n][tree]++;
      }
    }

#ifndef MINIMIZE_IO
    /* Don't close between calls. */
    /* fclose(fd); */
#endif

  }

  /* Write mergers and free memory. */
  {
    /* Count mergers. */
    merger_node_type* cur = merger_nodes;
    unsigned n_mergers = 0;
    while( cur )
    {
      ++n_mergers;
      cur = cur->next;
    }
    fwrite( &n_mergers, sizeof(unsigned), 1, mergers_fd );

    /* Dump mergers. */
    cur = merger_nodes;
    while( cur )
    {
      merger_node_type* next = cur->next;
      fwrite( &cur->central, sizeof(long long), 1, mergers_fd );
      fwrite( &cur->merged, sizeof(long long), 1, mergers_fd );
      fwrite( &cur->snapshot, sizeof(unsigned), 1, mergers_fd );
      free( cur );
      cur = next;
    }
    merger_nodes = NULL;
  }

}



void prepare_galaxy_for_output(int filenr, int tree, struct GALAXY *g, struct GALAXY_OUTPUT *o)
{
  int j, step;

  o->Type = g->Type;
<<<<<<< HEAD
  o->mergeType = g->mergeType;
  o->mergeIntoID = g->mergeIntoID;
  assert( g->GalaxyNr < 1e9 ); // breaking tree size assumption
  o->GalaxyIndex = g->GalaxyNr + 1e9 * tree + 1e12 * filenr;
  assert( (o->GalaxyIndex - g->GalaxyNr - 1e9*tree)/1e12 == filenr );
  assert( (o->GalaxyIndex - g->GalaxyNr - 1e12*filenr)/1e9 == tree );
  assert( o->GalaxyIndex - 1e9*tree - 1e12*filenr == g->GalaxyNr );
=======
  o->GalaxyIndex = g->GalaxyNr + 1e6 * tree + 1e12 * filenr;
>>>>>>> def99bb5
  o->HaloIndex = g->HaloNr;
  o->FOFHaloIndex = Halo[g->HaloNr].FirstHaloInFOFgroup;
  o->TreeIndex = tree;
  o->SnapNum = g->SnapNum;

  o->CentralGal = g->CentralGal;
  o->CentralMvir = get_virial_mass(Halo[g->HaloNr].FirstHaloInFOFgroup);

  o->mergeType = g->mergeType;
  o->mergeIntoID = g->mergeIntoID;
  o->mergeIntoSnapNum = g->mergeIntoSnapNum;

  for(j = 0; j < 3; j++)
  {
    o->Pos[j] = g->Pos[j];
    o->Vel[j] = g->Vel[j];
    o->Spin[j] = Halo[g->HaloNr].Spin[j];
  }

  o->Len = g->Len;
  o->Mvir = g->Mvir;
  o->Rvir = get_virial_radius(g->HaloNr);  //output the actual Rvir, not the maximum Rvir
  o->Vvir = get_virial_velocity(g->HaloNr);  //output the actual Vvir, not the maximum Vvir
  o->Vmax = g->Vmax;
  o->VelDisp = Halo[g->HaloNr].VelDisp;

  o->ColdGas = g->ColdGas;
  o->StellarMass = g->StellarMass;
  o->BulgeMass = g->BulgeMass;
  o->HotGas = g->HotGas;
  o->EjectedMass = g->EjectedMass;
  o->BlackHoleMass = g->BlackHoleMass;
  o->ICS = g->ICS;

  o->MetalsColdGas = g->MetalsColdGas;
  o->MetalsStellarMass = g->MetalsStellarMass;
  o->MetalsBulgeMass = g->MetalsBulgeMass;
  o->MetalsHotGas = g->MetalsHotGas;
  o->MetalsEjectedMass = g->MetalsEjectedMass;
  o->MetalsICS = g->MetalsICS;
  
  o->SfrDisk = 0.0;
  o->SfrBulge = 0.0;
  o->SfrDiskZ = 0.0;
  o->SfrBulgeZ = 0.0;
  
  // NOTE: in Msun/yr 
  for(step = 0; step < STEPS; step++)
  {
    o->SfrDisk += g->SfrDisk[step] * UnitMass_in_g / UnitTime_in_s * SEC_PER_YEAR / SOLAR_MASS / STEPS;
    o->SfrBulge += g->SfrBulge[step] * UnitMass_in_g / UnitTime_in_s * SEC_PER_YEAR / SOLAR_MASS / STEPS;
    
    if(g->SfrDiskColdGas[step] > 0.0)
      o->SfrDiskZ += g->SfrDiskColdGasMetals[step] / g->SfrDiskColdGas[step] / STEPS;

    if(g->SfrBulgeColdGas[step] > 0.0)
      o->SfrBulgeZ += g->SfrBulgeColdGasMetals[step] / g->SfrBulgeColdGas[step] / STEPS;
  }

  o->DiskScaleRadius = g->DiskScaleRadius;

  if (g->Cooling > 0.0)
    o->Cooling = log10(g->Cooling * UnitEnergy_in_cgs / UnitTime_in_s);
  else
    o->Cooling = 0.0;
  if (g->Heating > 0.0)
    o->Heating = log10(g->Heating * UnitEnergy_in_cgs / UnitTime_in_s);
  else
    o->Heating = 0.0;

  o->LastMajorMerger = g->LastMajorMerger * UnitTime_in_Megayears;
  o->OutflowRate = g->OutflowRate * UnitMass_in_g / UnitTime_in_s * SEC_PER_YEAR / SOLAR_MASS;

  o->infallMvir = g->infallMvir;  //infall properties
  o->infallVvir = g->infallVvir;
  o->infallVmax = g->infallVmax;

}



void finalize_galaxy_file(int filenr)
{
#ifndef MINIMIZE_IO
  /* char buf[1000]; */
#endif
  FILE *fd;
  int n;

  for(n = 0; n < NOUT; n++)
  {
#ifdef MINIMIZE_IO
    fd = (FILE *) (size_t)(10 + n);
    offset_galsnapdata[n] = 0;
#else

    /* File must already be open. */
    assert( save_fd[n] );

    /* Seek to the beginning. */
    fseek( save_fd[n], 0, SEEK_SET );

    /* sprintf(buf, "%s/%s_z%1.3f_%d", OutputDir, FileNameGalaxies, ZZ[ListOutputSnaps[n]], filenr); */
    /* if(!(fd = fopen(buf, "r+"))) */
    /* { */
    /*   printf("can't open file `%s'\n", buf); */
    /*   ABORT(1); */
    /* } */
#endif

    myfwrite(&Ntrees, sizeof(int), 1, save_fd[n]);
    myfwrite(&TotGalaxies[n], sizeof(int), 1, save_fd[n]);
    myfwrite(TreeNgals[n], sizeof(int), Ntrees, save_fd[n]);

#ifndef MINIMIZE_IO

    /* Close the file and clear handle after everything has
       been written. */
    fclose( save_fd[n] );
    save_fd[n] = NULL;

#else
    write_galaxy_data_snap(n, filenr);
#endif
  }
  
}

<|MERGE_RESOLUTION|>--- conflicted
+++ resolved
@@ -139,7 +139,6 @@
   int j, step;
 
   o->Type = g->Type;
-<<<<<<< HEAD
   o->mergeType = g->mergeType;
   o->mergeIntoID = g->mergeIntoID;
   assert( g->GalaxyNr < 1e9 ); // breaking tree size assumption
@@ -147,9 +146,6 @@
   assert( (o->GalaxyIndex - g->GalaxyNr - 1e9*tree)/1e12 == filenr );
   assert( (o->GalaxyIndex - g->GalaxyNr - 1e12*filenr)/1e9 == tree );
   assert( o->GalaxyIndex - 1e9*tree - 1e12*filenr == g->GalaxyNr );
-=======
-  o->GalaxyIndex = g->GalaxyNr + 1e6 * tree + 1e12 * filenr;
->>>>>>> def99bb5
   o->HaloIndex = g->HaloNr;
   o->FOFHaloIndex = Halo[g->HaloNr].FirstHaloInFOFgroup;
   o->TreeIndex = tree;
