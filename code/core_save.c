--- conflicted
+++ resolved
@@ -13,12 +13,9 @@
    do constant seeking. */
 FILE* save_fd[NOUT] = { 0 };
 
-<<<<<<< HEAD
-=======
 /* Need access to the mergers file. */
 extern FILE* mergers_fd;
 
->>>>>>> 2ab37110
 
 void save_galaxies(int filenr, int tree)
 {
