#include <stdio.h>
#include <stdlib.h>
#include <string.h>
#include <math.h>
#include <time.h>
#include <sys/types.h>
#include <sys/stat.h>
#include <unistd.h>
#include <assert.h>

#include "core_allvars.h"
#include "core_proto.h"


/* Keep a static file handle to remove the need to
   do constant seeking. */
FILE* load_fd = NULL;

<<<<<<< HEAD
=======
/* Keep another file handle for dumping mergers. */
FILE* mergers_fd = NULL;

>>>>>>> 2ab37110

void load_tree_table(int filenr)
{
  int i, n, totNHalos;
  char buf[1000];
  FILE *fd;

#ifdef MINIMIZE_IO
  load_all_treedata(filenr);
  fd = (FILE *) 1;
  offset_treedata = 0;
#else

  /* Open the file each time this function is called. */
  sprintf(buf, "%s/treedata/trees_%03d.%d", SimulationDir, LastSnapShotNr, filenr);
  if(!(load_fd = fopen(buf, "r")))
  {
    printf("can't open file `%s'\n", buf);
    ABORT(1);
  }
#endif

  myfread(&Ntrees, 1, sizeof(int), load_fd);
  myfread(&totNHalos, 1, sizeof(int), load_fd);

  TreeNHalos = mymalloc(sizeof(int) * Ntrees);
  TreeFirstHalo = mymalloc(sizeof(int) * Ntrees);

  for(n = 0; n < NOUT; n++)
    TreeNgals[n] = mymalloc(sizeof(int) * Ntrees);
  myfread(TreeNHalos, Ntrees, sizeof(int), load_fd);

#ifndef MINIMIZE_IO
  /* fclose(fd); */
#endif

  if(Ntrees)
    TreeFirstHalo[0] = 0;
  for(i = 1; i < Ntrees; i++)
    TreeFirstHalo[i] = TreeFirstHalo[i - 1] + TreeNHalos[i - 1];

  for(n = 0; n < NOUT; n++)
  {
    for(i = 0; i < Ntrees; i++)
      TreeNgals[n][i] = 0;

    sprintf(buf, "%s/%s_z%1.3f_%d", OutputDir, FileNameGalaxies, ZZ[ListOutputSnaps[n]], filenr);

    if(!(fd = fopen(buf, "w")))
    {
      printf("can't open file `%s'\n", buf);
      ABORT(1);
    }
    fclose(fd);
    TotGalaxies[n] = 0;
  }

  /* Open a file for mergers. */
  sprintf( buf, "%s/mergers_%d", OutputDir, filenr );
  assert( mergers_fd == NULL );
  mergers_fd = fopen( buf, "wb" );
  assert( mergers_fd );
}



void free_tree_table(void)
{
  int n;

  for(n = NOUT - 1; n >= 0; n--)
    myfree(TreeNgals[n]);

  myfree(TreeFirstHalo);
  myfree(TreeNHalos);

#ifdef MINIMIZE_IO
  for(n = NOUT - 1; n >= 0; n--)
    myfree(ptr_galsnapdata[n]);
  myfree(ptr_treedata);
#endif

  /* Close mergers file. */
  fclose( mergers_fd );
  mergers_fd = NULL;
}



void load_tree(int filenr, int nr)
{
  int i;
  FILE *fd;

#ifndef MINIMIZE_IO
  char buf[1000];
#endif

  /* Must have a FD. */
  assert( load_fd );

#ifdef MINIMIZE_IO
  fd = (FILE *) 1;
  offset_treedata = 0;
#else
  /* sprintf(buf, "%s/treedata/trees_%03d.%d", SimulationDir, LastSnapShotNr, filenr); */
  /* if(!(fd = fopen(buf, "r"))) */
  /* { */
  /*   printf("can't open file `%s'\n", buf); */
  /*   ABORT(1); */
  /* } */
#endif

  /* myfseek(fd, sizeof(int) * (2 + Ntrees), SEEK_CUR); */
  /* myfseek(fd, sizeof(struct halo_data) * TreeFirstHalo[nr], SEEK_CUR); */

  Halo = mymalloc(sizeof(struct halo_data) * TreeNHalos[nr]);

  myfread(Halo, TreeNHalos[nr], sizeof(struct halo_data), load_fd);

#ifndef MINIMIZE_IO
  /* fclose(fd); */
#endif

  MaxGals = (int)(MAXGALFAC * TreeNHalos[nr]);
  if(MaxGals < 10000)
    MaxGals = 10000;

  FoF_MaxGals = 10000;

  HaloAux = mymalloc(sizeof(struct halo_aux_data) * TreeNHalos[nr]);
  HaloGal = mymalloc(sizeof(struct GALAXY) * MaxGals);
  Gal = mymalloc(sizeof(struct GALAXY) * FoF_MaxGals);

  for(i = 0; i < TreeNHalos[nr]; i++)
  {
    HaloAux[i].DoneFlag = 0;
    HaloAux[i].HaloFlag = 0;
    HaloAux[i].NGalaxies = 0;
  }

}



void free_galaxies_and_tree(void)
{
  myfree(Gal);
  myfree(HaloGal);
  myfree(HaloAux);
  myfree(Halo);
}



#ifndef MINIMIZE_IO

size_t myfread(void *ptr, size_t size, size_t nmemb, FILE * stream)
{
  return fread(ptr, size, nmemb, stream);
}

size_t myfwrite(void *ptr, size_t size, size_t nmemb, FILE * stream)
{
  return fwrite(ptr, size, nmemb, stream);
}

int myfseek(FILE * stream, long offset, int whence)
{
  return fseek(stream, offset, whence);
}


#else


size_t myfwrite(void *ptr, size_t size, size_t nmemb, FILE * fd)
{
  size_t n;

  n = (size_t) fd;

  if(n == 4)
  {
    if(offset_galaxydata + size * nmemb > maxstorage_galaxydata)
    {
      printf("out of space\n");
      ABORT(1212);
    }

    memcpy(ptr_galaxydata + offset_galaxydata, ptr, size * nmemb);
    offset_galaxydata += size * nmemb;
    if(offset_galaxydata > filled_galaxydata)
      filled_galaxydata = offset_galaxydata;
  }

  if(n >= 10)
  {
    n -= 10;

    if(offset_galsnapdata[n] + size * nmemb > maxstorage_galsnapdata[n])
    {
      printf("out of space in galaxy storage for snapfile=%zu\n", n);
      ABORT(1212);
    }

    memcpy(ptr_galsnapdata[n] + offset_galsnapdata[n], ptr, size * nmemb);
    offset_galsnapdata[n] += size * nmemb;
    if(offset_galsnapdata[n] > filled_galsnapdata[n])
      filled_galsnapdata[n] = offset_galsnapdata[n];
  }

  return size * nmemb;
}



size_t myfread(void *ptr, size_t size, size_t nmemb, FILE * fd)
{
  size_t n;

  n = (size_t) fd;

  if(n == 1)
  {
    memcpy(ptr, ptr_treedata + offset_treedata, size * nmemb);
    offset_treedata += size * nmemb;
  }

  return size * nmemb;
}



int myfseek(FILE * fd, long offset, int whence)
{
  size_t n;

  n = (size_t) fd;

  if(n == 1)
    offset_treedata += offset;

  if(n == 2)
    offset_auxdata += offset;

  if(n == 3)
    offset_dbids += offset;

  if(n == 4)
    offset_galaxydata += offset;

  if(n >= 10)
  {
    n -= 10;
    offset_galsnapdata[n] += offset;
  }

  return 0;
}



void load_all_treedata(int filenr)
{
  FILE *fd;
  char buf[1000];
  int ret;
  struct stat filestatus;
  size_t bytes;

  sprintf(buf, "%s/treedata/trees_%03d.%d", SimulationDir, LastSnapShotNr, filenr);

  ret = stat(buf, &filestatus);

  if(ret != 0)			/* seems not to exist */
  {
    printf("can't open file `%s'\n", buf);
    ABORT(1);
  }

  fd = fopen(buf, "r");

  bytes = filestatus.st_size;

  ptr_treedata = mymalloc(bytes);
  offset_treedata = 0;

  printf("reading %s... (%lu bytes)\n", buf, bytes);
  fflush(stdout);

  fread(ptr_treedata, 1, bytes, fd);

  printf("done\n");
  fflush(stdout);

  fclose(fd);

  bytes = filestatus.st_size * ALLOCPARAMETER / 20.0;

  for(ret = 0; ret < NOUT; ret++)
  {
    ptr_galsnapdata[ret] = mymalloc(bytes);

    offset_galsnapdata[ret] = 0;
    filled_galsnapdata[ret] = 0;
    maxstorage_galsnapdata[ret] = bytes;
  }
}



void write_all_galaxy_data(int filenr)
{
  FILE *fd;
  char buf[2000];

  sprintf(buf, "%s/%s_galtree_%d", OutputDir, FileNameGalaxies, filenr);
  if(!(fd = fopen(buf, "w")))
  {
    printf("can't open file `%s'\n", buf);
    ABORT(1);
  }

  printf("writing %s... (%d bytes)\n", buf, (int) filled_galaxydata);
  fflush(stdout);

  fwrite(ptr_galaxydata, 1, filled_galaxydata, fd);

  printf("done\n");
  fflush(stdout);

  fclose(fd);
}



void write_galaxy_data_snap(int n, int filenr)
{
  char buf[2000];
  FILE *fd;

  sprintf(buf, "%s/%s_z%1.3f_%d", OutputDir, FileNameGalaxies, ZZ[ListOutputSnaps[n]], filenr);

  if(!(fd = fopen(buf, "w")))
  {
    printf("can't open file `%s'\n", buf);
    ABORT(1);
  }

  printf("writing %s... (%d bytes)\n", buf, (int) filled_galsnapdata[n]);
  fflush(stdout);

  fwrite(ptr_galsnapdata[n], 1, filled_galsnapdata[n], fd);

  printf("done\n");
  fflush(stdout);

  fclose(fd);
}


#endif
<|MERGE_RESOLUTION|>--- conflicted
+++ resolved
@@ -16,12 +16,9 @@
    do constant seeking. */
 FILE* load_fd = NULL;
 
-<<<<<<< HEAD
-=======
 /* Keep another file handle for dumping mergers. */
 FILE* mergers_fd = NULL;
 
->>>>>>> 2ab37110
 
 void load_tree_table(int filenr)
 {
