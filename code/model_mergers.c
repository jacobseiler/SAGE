#include <stdio.h>
#include <stdlib.h>
#include <string.h>
#include <math.h>
#include <time.h>
#include <assert.h>

#include "core_allvars.h"
#include "core_proto.h"



double estimate_merging_time(int sat_halo, int mother_halo, int ngal)
{
  double coulomb, mergtime, SatelliteMass, SatelliteRadius;

  if(sat_halo == mother_halo) 
  {
    printf("\t\tSnapNum, Type, IDs, sat radius:\t%i\t%i\t%i\t%i\t--- sat/cent have the same ID\n", 
      Gal[ngal].SnapNum, Gal[ngal].Type, sat_halo, mother_halo);
    return -1.0;
  }
  
  coulomb = log(Halo[mother_halo].Len / ((double) Halo[sat_halo].Len) + 1);

  SatelliteMass = get_virial_mass(sat_halo) + Gal[ngal].StellarMass + Gal[ngal].ColdGas;
  SatelliteRadius = get_virial_radius(mother_halo);

  if(SatelliteMass > 0.0)
    mergtime = 2.0 *
    1.17 * SatelliteRadius * SatelliteRadius * get_virial_velocity(mother_halo) / (coulomb * G * SatelliteMass);
  else
    mergtime = -1.0;
  
  return mergtime;

}



void deal_with_galaxy_merger(int p, int merger_centralgal, int centralgal, double time, double dt, int halonr, int step)
{
  double mi, ma, mass_ratio;

  // calculate mass ratio of merging galaxies 
  if(Gal[p].StellarMass + Gal[p].ColdGas <
    Gal[merger_centralgal].StellarMass + Gal[merger_centralgal].ColdGas)
  {
    mi = Gal[p].StellarMass + Gal[p].ColdGas;
    ma = Gal[merger_centralgal].StellarMass + Gal[merger_centralgal].ColdGas;
  }
  else
  {
    mi = Gal[merger_centralgal].StellarMass + Gal[merger_centralgal].ColdGas;
    ma = Gal[p].StellarMass + Gal[p].ColdGas;
  }

  if(ma > 0)
    mass_ratio = mi / ma;
  else
    mass_ratio = 1.0;

  add_galaxies_together(merger_centralgal, p);

  // grow black hole through accretion from cold disk during mergers, a la Kauffmann & Haehnelt (2000) 
  if(AGNrecipeOn)
    grow_black_hole(merger_centralgal, mass_ratio);
  
  // starburst recipe similar to Somerville et al. 2001
  collisional_starburst_recipe(mass_ratio, merger_centralgal, centralgal, time, dt, halonr, 0, step);

  if(mass_ratio > ThreshMajorMerger)
  {
    make_bulge_from_burst(merger_centralgal);
    Gal[merger_centralgal].LastMajorMerger = time;
    Gal[p].mergeType = 2;  // mark as major merger
  }
  else
  {
    Gal[p].mergeType = 1;  // mark as minor merger
  }

}



void grow_black_hole(int merger_centralgal, double mass_ratio)
{
  double BHaccrete, metallicity;

  if(Gal[merger_centralgal].ColdGas > 0.0)
  {
    BHaccrete = BlackHoleGrowthRate * mass_ratio / 
      (1.0 + pow(280.0 / Gal[merger_centralgal].Vvir, 2.0)) * Gal[merger_centralgal].ColdGas;

    // cannot accrete more gas than is available! 
    if(BHaccrete > Gal[merger_centralgal].ColdGas)
      BHaccrete = Gal[merger_centralgal].ColdGas;

    metallicity = get_metallicity(Gal[merger_centralgal].ColdGas, Gal[merger_centralgal].MetalsColdGas);
    Gal[merger_centralgal].BlackHoleMass += BHaccrete;
    Gal[merger_centralgal].ColdGas -= BHaccrete;
    Gal[merger_centralgal].MetalsColdGas -= metallicity * BHaccrete;

    quasar_mode_wind(merger_centralgal, BHaccrete);
  }
}



void quasar_mode_wind(int gal, float BHaccrete)
{
  float quasar_energy, cold_gas_energy, hot_gas_energy;
  
  // work out total energies in quasar wind (eta*m*c^2), cold and hot gas (1/2*m*Vvir^2)
  quasar_energy = QuasarModeEfficiency * 0.1 * BHaccrete * (C / UnitVelocity_in_cm_per_s) * (C / UnitVelocity_in_cm_per_s);
  cold_gas_energy = 0.5 * Gal[gal].ColdGas * Gal[gal].Vvir * Gal[gal].Vvir;
  hot_gas_energy = 0.5 * Gal[gal].HotGas * Gal[gal].Vvir * Gal[gal].Vvir;
   
  // compare quasar wind and cold gas energies and eject cold
  if(quasar_energy > cold_gas_energy)
  {
    Gal[gal].EjectedMass += Gal[gal].ColdGas;
    Gal[gal].MetalsEjectedMass += Gal[gal].MetalsColdGas;
   
    Gal[gal].ColdGas = 0.0;
    Gal[gal].MetalsColdGas = 0.0;
  }
  
  // compare quasar wind and cold+hot gas energies and eject hot
  if(quasar_energy > cold_gas_energy + hot_gas_energy)
  {
    Gal[gal].EjectedMass += Gal[gal].HotGas;
    Gal[gal].MetalsEjectedMass += Gal[gal].MetalsHotGas;
   
    Gal[gal].HotGas = 0.0;
    Gal[gal].MetalsHotGas = 0.0;
  }
}



void add_galaxies_together(int t, int p)
{
<<<<<<< HEAD
  int outputbin;

  /* Store merger. */
  {
    merger_node_type* mn = malloc( sizeof(merger_node_type) );
    assert( Gal[t].GalaxyNr < 1e9 ); // breaking tree size assumption
    mn->central = Gal[t].GalaxyNr + 1e9*TreeID + 1e12*FileNum;
    assert( (mn->central - Gal[t].GalaxyNr - 1e9*TreeID)/1e12 == FileNum );
    assert( (mn->central - Gal[t].GalaxyNr - 1e12*FileNum)/1e9 == TreeID );
    assert( mn->central - 1e9*TreeID - 1e12*FileNum == Gal[t].GalaxyNr );
    mn->merged = Gal[p].GalaxyNr + 1e9*TreeID + 1e12*FileNum;
    assert( (mn->merged - Gal[p].GalaxyNr - 1e9*TreeID)/1e12 == FileNum );
    assert( (mn->merged - Gal[p].GalaxyNr - 1e12*FileNum)/1e9 == TreeID );
    assert( mn->merged - 1e9*TreeID - 1e12*FileNum == Gal[p].GalaxyNr );
    assert( mn->central != mn->merged ); // self-merger
    mn->snapshot = Gal[t].SnapNum;
    mn->next = merger_nodes;
    merger_nodes = mn;
  }

=======
  int step;
  
>>>>>>> 5d8ecf0f
  Gal[t].ColdGas += Gal[p].ColdGas;
  Gal[t].MetalsColdGas += Gal[p].MetalsColdGas;
  
  Gal[t].StellarMass += Gal[p].StellarMass;
  Gal[t].MetalsStellarMass += Gal[p].MetalsStellarMass;

  Gal[t].HotGas += Gal[p].HotGas;
  Gal[t].MetalsHotGas += Gal[p].MetalsHotGas;
  
  Gal[t].EjectedMass += Gal[p].EjectedMass;
  Gal[t].MetalsEjectedMass += Gal[p].MetalsEjectedMass;
  
  Gal[t].ICS += Gal[p].ICS;
  Gal[t].MetalsICS += Gal[p].MetalsICS;

  Gal[t].BlackHoleMass += Gal[p].BlackHoleMass;

 // add merger to bulge
  Gal[t].BulgeMass += Gal[p].StellarMass;
  Gal[t].MetalsBulgeMass += Gal[p].MetalsStellarMass;

  for(step = 0; step < STEPS; step++)
  {
    Gal[t].SfrBulge[step] += Gal[p].SfrDisk[step] + Gal[p].SfrBulge[step];
    Gal[t].SfrBulgeColdGas[step] += Gal[p].SfrDiskColdGas[step] + Gal[p].SfrBulgeColdGas[step];
    Gal[t].SfrBulgeColdGasMetals[step] += Gal[p].SfrDiskColdGasMetals[step] + Gal[p].SfrBulgeColdGasMetals[step];
  }
}



void make_bulge_from_burst(int p)
{
  int step;
  
  // generate bulge 
  Gal[p].BulgeMass = Gal[p].StellarMass;
  Gal[p].MetalsBulgeMass = Gal[p].MetalsStellarMass;

  // update the star formation rate 
  for(step = 0; step < STEPS; step++)
  {
    Gal[p].SfrBulge[step] += Gal[p].SfrDisk[step];
    Gal[p].SfrBulgeColdGas[step] += Gal[p].SfrDiskColdGas[step];
    Gal[p].SfrBulgeColdGasMetals[step] += Gal[p].SfrDiskColdGasMetals[step];
    Gal[p].SfrDisk[step] = 0.0;
    Gal[p].SfrDiskColdGas[step] = 0.0;
    Gal[p].SfrDiskColdGasMetals[step] = 0.0;
  }
}



void collisional_starburst_recipe(double mass_ratio, int merger_centralgal, int centralgal, double time, double dt, int halonr, int mode, int step)
{
  double stars, reheated_mass, ejected_mass, fac, metallicity, CentralVvir, eburst;
  double FracZleaveDiskVal;

  // This is the major and minor merger starburst recipe of Somerville et al. 2001. 
  // The coefficients in eburst are taken from TJ Cox's PhD thesis and should be more 
  // accurate then previous. 

  CentralVvir = Gal[centralgal].Vvir;

  // the bursting fraction 
  if(mode == 1)
    eburst = mass_ratio;
  else
    eburst = 0.56 * pow(mass_ratio, 0.7);

  stars = eburst * Gal[merger_centralgal].ColdGas;
  if(stars < 0.0)
    stars = 0.0;

  // this bursting results in SN feedback on the cold/hot gas 
  if(SupernovaRecipeOn == 1)
    reheated_mass = FeedbackReheatingEpsilon * stars;
  else
    reheated_mass = 0.0;

  if(reheated_mass < 0.0)
  {
    printf("Something strange here ....\n");
    ABORT(32);
  }

  // can't use more cold gas than is available! so balance SF and feedback 
  if((stars + reheated_mass) > Gal[merger_centralgal].ColdGas)
  {
    fac = Gal[merger_centralgal].ColdGas / (stars + reheated_mass);
    stars *= fac;
    reheated_mass *= fac;
  }

  // determine ejection
  if(SupernovaRecipeOn == 1)
  {
    ejected_mass = 
      (FeedbackEjectionEfficiency * (EtaSNcode * EnergySNcode) / (CentralVvir * CentralVvir) - 
      FeedbackReheatingEpsilon) * stars;
    if(ejected_mass < 0.0)
      ejected_mass = 0.0;
  }
  else
    ejected_mass = 0.0;

  // update the star formation rate 
  
  if(mode == 1)
    {
      Gal[merger_centralgal].SfrBulge[step] += stars / dt;
      Gal[merger_centralgal].SfrBulgeColdGas[step] += Gal[merger_centralgal].ColdGas;
      Gal[merger_centralgal].SfrBulgeColdGasMetals[step] += Gal[merger_centralgal].MetalsColdGas;
    }
  else
    {
      Gal[merger_centralgal].SfrDisk[step] += stars / dt;
      Gal[merger_centralgal].SfrDiskColdGas[step] += Gal[merger_centralgal].ColdGas;
      Gal[merger_centralgal].SfrDiskColdGasMetals[step] += Gal[merger_centralgal].MetalsColdGas;
    }

  // update for star formation 
  metallicity = get_metallicity(Gal[merger_centralgal].ColdGas, Gal[merger_centralgal].MetalsColdGas);
  update_from_star_formation(merger_centralgal, stars, metallicity);
  if(mode == 1)
  {
    Gal[merger_centralgal].BulgeMass += (1 - RecycleFraction) * stars;
    Gal[merger_centralgal].MetalsBulgeMass += metallicity * (1 - RecycleFraction) * stars;
  }

  // recompute the metallicity of the cold phase
  metallicity = get_metallicity(Gal[merger_centralgal].ColdGas, Gal[merger_centralgal].MetalsColdGas);

  // update from feedback 
  update_from_feedback(merger_centralgal, centralgal, reheated_mass, ejected_mass, metallicity);

  // check for disk instability
  if(DiskInstabilityOn && mode == 0)
    if(mass_ratio < ThreshMajorMerger)
    check_disk_instability(merger_centralgal, centralgal, halonr, time, dt, step);

  // formation of new metals - instantaneous recycling approximation - only SNII 
  if(Gal[merger_centralgal].ColdGas > 1e-8 && mass_ratio < ThreshMajorMerger)
  {
    FracZleaveDiskVal = FracZleaveDisk * exp(-1.0 * Gal[centralgal].Mvir / 30.0);  // Krumholz & Dekel 2011 Eq. 22
    Gal[merger_centralgal].MetalsColdGas += Yield * (1.0 - FracZleaveDiskVal) * stars;
    Gal[centralgal].MetalsHotGas += Yield * FracZleaveDiskVal * stars;
    // Gal[centralgal].MetalsEjectedMass += Yield * FracZleaveDiskVal * stars;
  }
  else
    Gal[centralgal].MetalsHotGas += Yield * stars;
    // Gal[centralgal].MetalsEjectedMass += Yield * stars;
}



void disrupt_satellite_to_ICS(int centralgal, int gal)
{  
  Gal[centralgal].HotGas += Gal[gal].ColdGas + Gal[gal].HotGas;
  Gal[centralgal].MetalsHotGas += Gal[gal].MetalsColdGas + Gal[gal].MetalsHotGas;
  
  Gal[centralgal].EjectedMass += Gal[gal].EjectedMass;
  Gal[centralgal].MetalsEjectedMass += Gal[gal].MetalsEjectedMass;
  
  Gal[centralgal].ICS += Gal[gal].ICS;
  Gal[centralgal].MetalsICS += Gal[gal].MetalsICS;

  Gal[centralgal].ICS += Gal[gal].StellarMass;
  Gal[centralgal].MetalsICS += Gal[gal].MetalsStellarMass;
  
  // what should we do with the disrupted satellite BH?
  
  Gal[gal].mergeType = 4;  // mark as disruption to the ICS
  

}



<|MERGE_RESOLUTION|>--- conflicted
+++ resolved
@@ -142,9 +142,6 @@
 
 void add_galaxies_together(int t, int p)
 {
-<<<<<<< HEAD
-  int outputbin;
-
   /* Store merger. */
   {
     merger_node_type* mn = malloc( sizeof(merger_node_type) );
@@ -163,10 +160,8 @@
     merger_nodes = mn;
   }
 
-=======
   int step;
   
->>>>>>> 5d8ecf0f
   Gal[t].ColdGas += Gal[p].ColdGas;
   Gal[t].MetalsColdGas += Gal[p].MetalsColdGas;
   
