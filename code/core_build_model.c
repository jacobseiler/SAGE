#include <stdio.h>
#include <stdlib.h>
#include <string.h>
#include <math.h>
#include <time.h>
#include <signal.h>
#include <unistd.h>
#include <sys/stat.h>
#include <mpi.h>

#include "core_allvars.h"
#include "core_proto.h"



void construct_galaxies(int halonr, int tree)
{
  static int halosdone = 0;
  int prog, fofhalo, ngal;

  HaloAux[halonr].DoneFlag = 1;
  halosdone++;

  prog = Halo[halonr].FirstProgenitor;
  while(prog >= 0)
  {
    if(HaloAux[prog].DoneFlag == 0)
      construct_galaxies(prog, tree);
    prog = Halo[prog].NextProgenitor;
  }

  fofhalo = Halo[halonr].FirstHaloInFOFgroup;
  if(HaloAux[fofhalo].HaloFlag == 0)
  {
    HaloAux[fofhalo].HaloFlag = 1;
    while(fofhalo >= 0)
    {
      prog = Halo[fofhalo].FirstProgenitor;
      while(prog >= 0)
      {
        if(HaloAux[prog].DoneFlag == 0)
          construct_galaxies(prog, tree);
        prog = Halo[prog].NextProgenitor;
      }

      fofhalo = Halo[fofhalo].NextHaloInFOFgroup;
    }
  }

  // At this point, the galaxies for all progenitors of this halo have been
  // properly constructed. Also, the galaxies of the progenitors of all other 
  // halos in the same FOF-group have been constructed as well. We can hence go
  // ahead and construct all galaxies for the subhalos in this FOF halo, and
  // evolve them in time. 

  fofhalo = Halo[halonr].FirstHaloInFOFgroup;
  if(HaloAux[fofhalo].HaloFlag == 1)
  {
    ngal = 0;
    HaloAux[fofhalo].HaloFlag = 2;

    while(fofhalo >= 0)
    {
      ngal = join_galaxies_of_progenitors(fofhalo, ngal);
      fofhalo = Halo[fofhalo].NextHaloInFOFgroup;
    }

    evolve_galaxies(Halo[halonr].FirstHaloInFOFgroup, ngal, tree);
  }

}



int join_galaxies_of_progenitors(int halonr, int ngalstart)
{
  int ngal, prog, mother_halo=-1, i, j, first_occupied, lenmax, lenoccmax, centralgal;
  int step;

  lenmax = 0;
  lenoccmax = 0;
  first_occupied = Halo[halonr].FirstProgenitor;
  prog = Halo[halonr].FirstProgenitor;

  if(prog >=0)
    if(HaloAux[prog].NGalaxies > 0)
    lenoccmax = -1;

  // Find most massive progenitor that contains an actual galaxy
  // Maybe FirstProgenitor never was FirstHaloInFOFGroup and thus got no galaxy

  while(prog >= 0)
  {
    if(Halo[prog].Len > lenmax)
    {
      lenmax = Halo[prog].Len;
      mother_halo = prog;
    }
    if(lenoccmax != -1 && Halo[prog].Len > lenoccmax && HaloAux[prog].NGalaxies > 0)
    {
      lenoccmax = Halo[prog].Len;
      first_occupied = prog;
    }
    prog = Halo[prog].NextProgenitor;
  }

  ngal = ngalstart;
  prog = Halo[halonr].FirstProgenitor;

  while(prog >= 0)
  {
    for(i = 0; i < HaloAux[prog].NGalaxies; i++)
    {
      if(ngal >= FoF_MaxGals)
      {
        printf("Opps. We reached the maximum number FoF_MaxGals=%d of galaxies in FoF... exiting.\n", FoF_MaxGals);
        ABORT(1);
      }

      // This is the cruical line in which the properties of the progenitor galaxies 
      // are copied over (as a whole) to the (temporary) galaxies Gal[xxx] in the current snapshot 
      // After updating their properties and evolving them 
      // they are copied to the end of the list of permanent galaxies HaloGal[xxx] 

      Gal[ngal] = HaloGal[HaloAux[prog].FirstGalaxy + i];
      Gal[ngal].HaloNr = halonr;      
      Gal[ngal].dT = -1.0;

      // this deals with the central galaxies of (sub)halos 
      if(Gal[ngal].Type == 0 || Gal[ngal].Type == 1)
      {
        if(prog == first_occupied)
        {
          // update properties of this galaxy with physical properties of halo 
          Gal[ngal].MostBoundID = Halo[halonr].MostBoundID;

          for(j = 0; j < 3; j++)
          {
            Gal[ngal].Pos[j] = Halo[halonr].Pos[j];
            Gal[ngal].Vel[j] = Halo[halonr].Vel[j];
          }

          Gal[ngal].Len = Halo[halonr].Len;
          Gal[ngal].Vmax = Halo[halonr].Vmax;

          Gal[ngal].deltaMvir = get_virial_mass(halonr) - Gal[ngal].Mvir;

          if(get_virial_mass(halonr) > Gal[ngal].Mvir)
          {
            Gal[ngal].Rvir = get_virial_radius(halonr);  //use the maximum Rvir in model
            Gal[ngal].Vvir = get_virial_velocity(halonr);  //use the maximum Vvir in model
          }
          Gal[ngal].Mvir = get_virial_mass(halonr);

          Gal[ngal].DiskScaleRadius = get_disk_radius(halonr, ngal);
          Gal[ngal].Cooling = 0.0;
          Gal[ngal].Heating = 0.0;
          Gal[ngal].OutflowRate = 0.0;

          for(step = 0; step < STEPS; step++)
          {
            Gal[ngal].SfrDisk[step] = Gal[ngal].SfrBulge[step] = 0.0;
            Gal[ngal].SfrDiskColdGas[step] = Gal[ngal].SfrDiskColdGasMetals[step] = 0.0;
            Gal[ngal].SfrBulgeColdGas[step] = Gal[ngal].SfrBulgeColdGasMetals[step] = 0.0;
          }

          if(halonr == Halo[halonr].FirstHaloInFOFgroup)
          {
            // central galaxy
            Gal[ngal].Type = 0;
            Gal[ngal].mergeType = 0;
            Gal[ngal].mergeIntoID = -1;
            Gal[ngal].MergTime = 999.9;            
          }
          else
          {
            if(Gal[ngal].Type == 0)  //infall properties
            {
              Gal[ngal].infallMvir = Gal[ngal].Mvir;
              Gal[ngal].infallVvir = Gal[ngal].Vvir;
              Gal[ngal].infallVmax = Gal[ngal].Vmax;
            }

            // subhalo satellite galaxy
            if(Gal[ngal].Type == 0 || Gal[ngal].MergTime > 999.0)
              // here the galaxy has gone from type 1 to type 2 or otherwise doesn't have a merging time.
              Gal[ngal].MergTime = estimate_merging_time(halonr, Halo[halonr].FirstHaloInFOFgroup, ngal);
            Gal[ngal].Type = 1;
          }
        }
        else
        {
          // orhpan satellite galaxy
          if(Gal[ngal].MergTime > 999.0)
            // Here the galaxy has gone from type 0 to type 2. Merge it!
            Gal[ngal].MergTime = 0.0;
          Gal[ngal].Type = 2;
          Gal[ngal].deltaMvir = -1.0*Gal[ngal].Mvir;
          Gal[ngal].Mvir = 0.0;
        }
      }

      // Note: Galaxies that are already type 2 do not need special treatment at this point 
      if(Gal[ngal].Type < 0 || Gal[ngal].Type > 2)
      {
        printf("what's that????\n");
        ABORT(88);
      }

      ngal++;

    }

    prog = Halo[prog].NextProgenitor;
  }

  if(ngal == 0)
  {
    // We have no progenitors with galaxies. This means we create a new galaxy. 
    init_galaxy(ngal, halonr);
    ngal++;
  }

  // Per Halo there can be only one Type 0 or 1 galaxy, all others are Type 2 
  // In fact this galaxy is very likely to be the first galaxy in the halo if first_occupied==FirstProgenitor 
  // and the Type0/1 galaxy in FirstProgenitor was also the first one 
  // This cannot be guaranteed though for the pathological first_occupied != FirstProgenitor case 

  for(i = ngalstart, centralgal = -1; i < ngal; i++)
  {
    if(Gal[i].Type == 0 || Gal[i].Type == 1)
    {
      if(centralgal != -1)
      {
        printf("can't be\n");
        ABORT(8);
      }
      centralgal = i;
    }
  }

  for(i = ngalstart; i < ngal; i++)
    Gal[i].CentralGal = centralgal;

  return ngal;

}



void evolve_galaxies(int halonr, int ngal, int tree)	// note: halonr is here the FOF-background subhalo (i.e. main halo) 
{
  int p, i, step, centralgal, merger_centralgal, currenthalo, offset;
  double infallingGas, coolingGas, deltaT, time, galaxyBaryons;

  centralgal = Gal[0].CentralGal;
  if(Gal[centralgal].Type != 0 || Gal[centralgal].HaloNr != halonr)
  {
    printf("Something wrong here ..... \n");
    ABORT(54);
  }

  // basically compute the diff between the hot gas obtained at the end of the 
  // previous snapshot and the one obtained at the beginning of the new snapshot
  // using the conservation of baryons 

  infallingGas = infall_recipe(centralgal, ngal, ZZ[Halo[halonr].SnapNum]);

  // we integrate things forward by using a number of intervals equal to STEPS 
  for(step = 0; step < STEPS; step++)
  {

    // Loop over all galaxies in the halo 
    for(p = 0; p < ngal; p++)
    {
      // don't treat galaxies that have already merged 
      if(Gal[p].mergeType > 0)
        continue;

      deltaT = Age[Gal[p].SnapNum] - Age[Halo[halonr].SnapNum];
      time = Age[Gal[p].SnapNum] - (step + 0.5) * (deltaT / STEPS);
      
      if(Gal[p].dT < 0.0)
        Gal[p].dT = deltaT;

      // for central galaxy only 
      if(p == centralgal)
      {
        add_infall_to_hot(centralgal, infallingGas / STEPS);

        if(ReIncorporationFactor > 0.0)
          reincorporate_gas(centralgal, deltaT / STEPS);
      }
      else if(Gal[p].Type == 1 && Gal[p].HotGas > 0.0)
        strip_from_satellite(halonr, centralgal, p);

      // determine cooling gas given halo properties 
      coolingGas = cooling_recipe(p, deltaT / STEPS);
      cool_gas_onto_galaxy(p, coolingGas);

      // stars form and then explode! 
      starformation_and_feedback(p, centralgal, time, deltaT / STEPS, halonr, step);
    }

    // check for satellite disruption and merger events 
    for(p = 0; p < ngal; p++)
    {

      if((Gal[p].Type == 1 || Gal[p].Type == 2) && Gal[p].mergeType == 0)  // satellite galaxy!
      {
        if(Gal[p].MergTime > 999.0)
        {
          printf("satellite doesn't have a merging time! %f\n", Gal[p].MergTime);
          ABORT(77);
        }

        deltaT = Age[Gal[p].SnapNum] - Age[Halo[halonr].SnapNum];
        Gal[p].MergTime -= deltaT / STEPS;
        
        // only consider mergers or disruption for halo-to-baryonic mass ratios below the threshold
        // or for satellites with no baryonic mass (they don't grow and will otherwise hang around forever)
        currentMvir = Gal[p].Mvir - Gal[p].deltaMvir * (1.0 - ((double)step + 1.0) / (double)STEPS);
        galaxyBaryons = Gal[p].StellarMass + Gal[p].ColdGas;
<<<<<<< HEAD
        if((galaxyBaryons == 0.0) || (galaxyBaryons > 0.0 && (Gal[p].Mvir / galaxyBaryons <= ThresholdSatDisruption)))
=======
        if((galaxyBaryons == 0.0) || (galaxyBaryons > 0.0 && (currentMvir / galaxyBaryons <= ThresholdSatDisruption)))        
>>>>>>> aba25a7d
        {
          if(Gal[p].Type==1) 
            merger_centralgal = centralgal;
          else
            merger_centralgal = Gal[p].CentralGal;

          if(Gal[merger_centralgal].mergeType > 0) 
            merger_centralgal = Gal[merger_centralgal].CentralGal;

          Gal[p].mergeIntoID = NumGals + merger_centralgal;  // position in output 

          if(Gal[p].MergTime > 0.0)  // disruption has occured!
          {
            disrupt_satellite_to_ICS(merger_centralgal, p);
          }
          else
          {
            if(Gal[p].MergTime <= 0.0)  // a merger has occured! 
            {
              time = Age[Gal[p].SnapNum] - (step + 0.5) * (deltaT / STEPS);   
              deal_with_galaxy_merger(p, merger_centralgal, centralgal, time, deltaT / STEPS, halonr, step);
            }
          } 
        }
        
      }
    }

  } // end move forward in interval STEPS 


  // extra miscellaneous stuff 
  deltaT = Age[Gal[0].SnapNum] - Age[Halo[halonr].SnapNum];
  for(p = 0; p < ngal; p++)
  {
    Gal[p].Cooling /= deltaT;
    Gal[p].Heating /= deltaT;
    Gal[p].OutflowRate /= deltaT;    
  }


  // attach final galaxy list to halo 
  offset = 0;
  for(p = 0, currenthalo = -1; p < ngal; p++)
  {
    if(Gal[p].HaloNr != currenthalo)
    {
      currenthalo = Gal[p].HaloNr;
      HaloAux[currenthalo].FirstGalaxy = NumGals;
      HaloAux[currenthalo].NGalaxies = 0;
    }

    // Merged galaxies won't be output. So go back through its history and find it
    // in the previous timestep. Then copy the current merger info there.
    offset = 0;
    i = p-1;
    while(i >= 0)
    {
     if(Gal[i].mergeType > 0) 
       if(Gal[p].mergeIntoID > Gal[i].mergeIntoID)
         offset++;  // these galaxies won't be kept so offset mergeIntoID below
     i--;
    }
    
    i = -1;
    if(Gal[p].mergeType > 0)
    {
      i = HaloAux[currenthalo].FirstGalaxy - 1;
      while(i >= 0)
      {
        if(HaloGal[i].GalaxyNr == Gal[p].GalaxyNr)
          break;
        else
          i--;
      }
      
      if(i < 0)
      {
        printf("Ran over the end of HaloGal looking for progenitor!\n");
        ABORT(12);
      }
      
      HaloGal[i].mergeType = Gal[p].mergeType;
      HaloGal[i].mergeIntoID = Gal[p].mergeIntoID - offset;
      HaloGal[i].mergeIntoSnapNum = Halo[currenthalo].SnapNum;
    }
    
    if(Gal[p].mergeType == 0)
    {
      if(NumGals >= MaxGals)
      {
        printf("maximum number of galaxies reached... exiting.\n");
        ABORT(1);
      }

      Gal[p].SnapNum = Halo[currenthalo].SnapNum;
      HaloGal[NumGals++] = Gal[p];
      HaloAux[currenthalo].NGalaxies++;
    }
  }


}





<|MERGE_RESOLUTION|>--- conflicted
+++ resolved
@@ -251,7 +251,7 @@
 void evolve_galaxies(int halonr, int ngal, int tree)	// note: halonr is here the FOF-background subhalo (i.e. main halo) 
 {
   int p, i, step, centralgal, merger_centralgal, currenthalo, offset;
-  double infallingGas, coolingGas, deltaT, time, galaxyBaryons;
+  double infallingGas, coolingGas, deltaT, time, galaxyBaryons, currentMvir;
 
   centralgal = Gal[0].CentralGal;
   if(Gal[centralgal].Type != 0 || Gal[centralgal].HaloNr != halonr)
@@ -321,11 +321,7 @@
         // or for satellites with no baryonic mass (they don't grow and will otherwise hang around forever)
         currentMvir = Gal[p].Mvir - Gal[p].deltaMvir * (1.0 - ((double)step + 1.0) / (double)STEPS);
         galaxyBaryons = Gal[p].StellarMass + Gal[p].ColdGas;
-<<<<<<< HEAD
-        if((galaxyBaryons == 0.0) || (galaxyBaryons > 0.0 && (Gal[p].Mvir / galaxyBaryons <= ThresholdSatDisruption)))
-=======
         if((galaxyBaryons == 0.0) || (galaxyBaryons > 0.0 && (currentMvir / galaxyBaryons <= ThresholdSatDisruption)))        
->>>>>>> aba25a7d
         {
           if(Gal[p].Type==1) 
             merger_centralgal = centralgal;
