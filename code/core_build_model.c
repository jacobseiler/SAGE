--- conflicted
+++ resolved
@@ -124,16 +124,14 @@
       // they are copied to the end of the list of permanent galaxies HaloGal[xxx] 
 
       Gal[ngal] = HaloGal[HaloAux[prog].FirstGalaxy + i];
-<<<<<<< HEAD
       Gal[ngal].HaloNr = halonr;
 
       /* I need to clear this out because I only set the galaxy dt if
 	 it is currently 0. */
       Gal[ngal].dt = 0.0;
-=======
-      Gal[ngal].HaloNr = halonr;      
+      /* TODO: Do I still need this dt? */
+
       Gal[ngal].dT = -1.0;
->>>>>>> a887fc57
 
       // this deals with the central galaxies of (sub)halos 
       if(Gal[ngal].Type == 0 || Gal[ngal].Type == 1)
@@ -260,12 +258,8 @@
 void evolve_galaxies(int halonr, int ngal, int tree)	// note: halonr is here the FOF-background subhalo (i.e. main halo) 
 {
   int p, i, step, centralgal, merger_centralgal, currenthalo, offset;
-<<<<<<< HEAD
-  double infallingGas, coolingGas, deltaT, time, galaxyBaryons;
+  double infallingGas, coolingGas, deltaT, time, galaxyBaryons, currentMvir;
   float f_delta_t;
-=======
-  double infallingGas, coolingGas, deltaT, time, galaxyBaryons, currentMvir;
->>>>>>> a887fc57
 
   centralgal = Gal[0].CentralGal;
   if(Gal[centralgal].Type != 0 || Gal[centralgal].HaloNr != halonr)
@@ -303,15 +297,12 @@
       if(Gal[p].mergeType > 0)
         continue;
 
-<<<<<<< HEAD
-=======
       deltaT = Age[Gal[p].SnapNum] - Age[Halo[halonr].SnapNum];
       time = Age[Gal[p].SnapNum] - (step + 0.5) * (deltaT / STEPS);
       
       if(Gal[p].dT < 0.0)
         Gal[p].dT = deltaT;
 
->>>>>>> a887fc57
       // for central galaxy only 
       if(p == centralgal)
       {
